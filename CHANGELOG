
<<<<<<< HEAD
Changes in Rubber Band v3.2

This significant release contains a number of fixes, including some
which affect the output quality in certain processing modes.

 * Fix inability of the R3 engine to produce mono-compatible output
   when processing stereo. In R2 the OptionChannelsTogether option has
   always done this (with some quality caveats). In R3 this option was
   more nearly mono-compatible than the default, but not
   entirely. With this release, OptionChannelsTogether uses a new
   method that is both high quality and mono-compatible and is
   recommended for situations benefiting from this.
 * Correct the start delay calculation in "resample-before" modes of
   the R3 stretcher. This affects latency in realtime mode when using
   the non-recommended realtime pitch options (i.e. those other than
   OptionPitchHighConsistency, which is the recommended option for
   variable-rate use in realtime mode)
 * Relatedly, fix failure to use OptionPitchHighConsistency in R3
   LADSPA/LV2 plugins!
 * Fix failure to generate output when called with final=true and no
   samples at input (a regression in v3.1, this worked correctly in
   v3.0 and in the R2 engine)
 * Fix small difference in output from R3 engine depending on whether
   time and pitch ratios were provided on construction or immediately
   after it
 * Fix occasional truncation of final block when using Speex resampler
 * Fix hang in the command-line utility code at end of processing with
   certain file formats
 * Expand automated tests
=======
Changes in Rubber Band v3.1.3

This is a bug-fix release with no new features or changes to audio
quality.

 * Fix failure to generate output when called with final=true and no
   samples at input (a regression in v3.1, this worked correctly in
   v3.0 and in the R2 engine)
 * Fix occasional truncation of final block when using Speex resampler
 * Fix hang in the command-line utility code at end of processing with
   certain file formats
>>>>>>> 179dbd31

The API is unchanged from 3.0 and the library is binary compatible
back to version 1.7.


Changes in Rubber Band v3.1.2

This minor release contains a small number of build fixes.

 * Make all optional targets manually toggleable, using Meson
   "features" options (see COMPILING.md for documentation)
 * Further fix to JNI autodetection, following that of 3.1.1 -
   hopefully solving the problem completely this time!
 * Correct the source file listing in the Android makefile
 * Fix build with NO_EXCEPTIONS, e.g. for Android
 * Fix required #includes for mingw32 builds

The API is unchanged from 3.0 and the library is binary compatible
back to version 1.7.


Changes in Rubber Band v3.1.1

This minor release contains no code changes, only a fix to the build
system.

 * Fix failure to configure and build on some systems without a Java
   compiler. Java/JNI support is entirely optional in Rubber Band, but
   auto-detection of whether to build it or not was failing in certain
   environments: this broke the normal build process for some users.

The API is unchanged from 3.0 and the library is binary compatible
back to version 1.7.


Changes in Rubber Band v3.1

This significant release contains many enhancements that can improve
performance, as well as a number of bug fixes.

 * Add support for "short window" mode, OptionWindowShort, to the new
   R3 processing engine. This option previously only took effect with
   the R2 engine. When used with R3 it disables the R3 multi-window
   logic while retaining R3's signal analysis, yielding output with
   some of the quality advantages of R3 (especially for non-percussive
   content) but with far lower CPU usage and processing delay.
 * Implement OptionPitchHighSpeed in the R3 engine. Previously it
   always used OptionPitchHighConsistency internally. With this option
   real-time pitch-shifting upwards becomes much faster, at the
   expense of some output quality. (However OptionPitchHighConsistency
   is still always necessary to avoid artifacts when performing
   dynamic pitch changes.)
 * Add support for the SLEEF library (libsleefdft) for FFTs. In
   our tests this library approaches the performance of vDSP and IPP
   and improves on the other supported options.
 * Add support for external Speex library (libspeexdsp) for
   resampling. This is a very fast resampler, significantly improved
   over the older Speex code that has historically been bundled with
   Rubber Band. It may still introduce a little more audible noise on
   ratio changes than the built-in resampler.
 * Update the R2 engine so that it always restores vertical phase
   coherence gradually when returning to a ratio of 1.0 (as R3 also
   does) rather than waiting for silence or a transient.
 * Update R3 to properly support all sample rates between 8000 and
   192000 Hz.
 * Update command-line utility so as to use the extension of the
   output filename to determine the file type to write. Previously
   the output was always the same format as the input file,
   regardless of extension.
 * Remove support for libresample. This integration has not been
   exercised in many years and other resamplers are better options.
 * Fix several bugs, including a crash when run with very low sample
   rates.

The API is unchanged from 3.0 and the library is binary compatible
back to version 1.7.


Changes in Rubber Band v3.0.0

 * Introduce a new processing engine, the R3 (Finer) engine, which
   typically produces higher-quality output than the existing R2
   engine, though at significantly higher CPU cost. The R2 engine is
   still the default, and R3 can be selected using the new
   OptionEngineFiner option on construction. See the documentation for
   more details.
 * Add ability to provide a custom set of log callbacks, so that
   debug and warning logs can be routed to the application's log
   stream and/or handled in a realtime-safe way
 * Add option to shift formant independently of pitch (R3 engine
   only)
 * Deprecate the rather ambiguous function getLatency(), effectively
   replacing it with two new functions getPreferredStartPad() and
   getStartDelay(). See their documentation for more details

The library is both binary and API compatible all the way back to the
1.x series for existing applications.  Code written to use 3.0 is not
necessarily compatible with 2.x or 1.x, as several new functions and
enum values have been added, but code written to use any earlier
version can update to 3.0 without modification (and will continue to
use the same processing engine if the calling code is unchanged).


Changes in Rubber Band v2.0.2

 * Fix a crash in certain configurations when using mid-side
   processing (OptionChannelsTogether) with pitch shifts
 * Fix failure to build on very old macOS versions (<= 10.8) when
   combined with much newer compilers

The API is unchanged and the library is binary compatible back to
version 1.7.


Changes in Rubber Band v2.0.1

 * Add a preliminary LV2 version of the example pitch-shifter plugin,
   and update the existing LADSPA version to fix failure of the wet/dry
   control to work correctly under in-place use
 * Make the built-in resampler (introduced in v2.0.0) the default for
   all builds, and use it in the official packaged versions of the
   command-line utility. External resampler libraries are still
   available as build options
 * A couple of build fixes, including supporting the proper Meson
   option (default_library=shared/static/both) at configuration time
   to choose which type of library to build, instead of the custom
   option used since v1.9.1

The API is unchanged and the library is binary compatible back to
version 1.7.


Changes in Rubber Band v2.0.0

 * Introduce a built-in resampler, intended to minimise artifacts on
   pitch changes and to allow Rubber Band to be compiled without any
   external dependencies (when also using the built-in FFT). The
   built-in resampler is newer and less well-tested than
   libsamplerate, and is not yet the default except in no-dependency
   builds
 * Introduce single compilation unit single/RubberBandSingle.cpp which
   includes the whole library, to allow adding Rubber Band Library to
   a C++ project without having to build anything separately. This
   version always uses the built-in FFT and resampler and does not
   support any extra configuration
 * Update the stretch calculation logic for real-time mode, making it
   more rigorous about avoiding timing drift when the pitch ratio
   changes frequently
 * Update the example LADSPA pitch shift plugin, adding a wet/dry mix
   control to test (and take advantage of) the better timing
   management in real-time mode
 * Add a pitch/frequency-map file option to the command-line utility,
   allowing time-varying pitch shifts to be pre-programmed

The API is unchanged and the library is still binary compatible back
to version 1.7.

We incremented the major version number, not because of any API
change, but because of a change to the timing of audio output for some
applications of real-time mode. While the library is code-compatible
with earlier releases, it is not "output-compatible" and may change
automation-driven mixes even when used with identical options. If you
are already using an earlier release in real-time mode, please test
v2.0.0 carefully before updating.

Note that there are no pure bug-fixes in v2.0.0: if you are happy with
v1.9.2, there is no pressing reason to update.


Changes in Rubber Band v1.9.2

 * Introduce a built-in FFT option to be a good default when no
   requirements point to a particular external library preference
 * Fix potential crash following some reconfigure options. Thanks
   to Michael Tyson for reporting this
 * Ensure Accelerate is listed in generated pkg-config if required
 * Check for existence of sincos in configuration
 * Fix host identification when cross-compiling

The API is unchanged and the library is binary compatible with
version 1.7.


Changes in Rubber Band v1.9.1

 * Switch build system from Makefiles and Visual Studio project to
   Meson/Ninja for all platforms. There are still Makefiles and VS
   projects included in otherbuilds/ for those who wish to use them to
   build the static library directly
 * Make various fixes to improve sound quality when pitch-shifting
   dynamically in real-time (requires libsamplerate)
 * Fix floating-point exception when a very very long stretch factor
   is presented
 * Move the two directories that together provide the .NET interface
   (rubberband-sharp and rubberband-dll) into their own subdir (dotnet)
 * Ensure the library builds and runs correctly on ARM Mac (Apple
   Silicon, M1), and also on Windows using the Visual C++ Clang
   front-end

The API is unchanged and the library is binary compatible with
version 1.7.


Changes in Rubber Band v1.9

 * Fix incorrect numbering of pitch speed/quality flags in the
   auxiliary C wrapper header. The effect of this was that code using
   the C wrapper that intended to select the higher-quality
   pitch-shift mode was actually choosing the higher-speed mode, and
   vice versa. (The third mode - high-consistency, commonly used in
   real-time applications - was correct.) Thanks to Michael Bradshaw
   for reporting this.
 * Add a .NET interface, generously contributed by Jonathan Gilbert
   under a BSD-like licence
 * Improve error handling in command-line utility
 * Fix failure to build with FFTW_SINGLE_ONLY defined
 * Fix some compiler warnings
 * Install the JNI target (with make install) only if it has actually
   been built, avoiding an error otherwise

The API is unchanged except for the fix noted above, as a result of
which the minor version number has been increased. The library is
binary compatible with version 1.7.


Changes in Rubber Band v1.8.2

 * Fix a number of small memory leaks
 * Make stretcher more robust to being fed invalid input (with NaNs)
 * Include iOS build file
 * Various platform build fixes and improvements

The API is unchanged and the library is binary compatible with
version 1.7.


Changes in Rubber Band v1.8.1

 * Fix a crash in formant-preserving pitch shift for some build targets

The API is unchanged and the library is binary compatible with
version 1.7.


Changes in Rubber Band v1.8

 * Add build support for Win32/MSVC, Android, and various libraries
 * Add Java JNI interface

The API is unchanged and the library is binary compatible with
version 1.7.


Changes in Rubber Band v1.7

 * Add the centre-focus option as an alternative processing mode for
   stereo (using mid-side arrangement)
 * Several bug fixes

The library is binary compatible with version 1.6 for forward
compatibility (values have been added to an existing enum).  Code
written to use 1.7 is not necessarily compatible with 1.6.


Changes in Rubber Band v1.6

 * Add Smoothing option.  This uses a window-presum FFT, introducing
   time-domain aliasing which is then smoothed using a sinc window.
   This can be used in combination with any of the existing processing
   control options.  This will soften transients but the result may
   still be more pleasant for some material that is not very amenable
   to being time stretched.
 * Fix silent channel of output when processing with band-limited
   transients option
 * Include libresample support

The library is binary compatible with version 1.5 for forward
compatibility (values have been added to an existing enum).  Code
written to use 1.6 is not necessarily compatible with 1.5.


Changes in Rubber Band v1.5

 * Add a more reliable transient detection mode, and make the mode
   selectable using OptionDetectorXXX flags -- the new method is
   the default
 * Band-limit transient detectors to avoid being distracted by
   inaudible garbage
 * Add a key-frame mapping facility for variable stretch ratio
   management during offline stretches

The library is binary compatible with version 1.4 for forward
compatibility (a function has been added and an enum changed, but no
existing entry points have changed).  Code written to use 1.5 is not
necessarily compatible with 1.4.


Changes in Rubber Band v1.4 

 * Fix a hang when faced with some very peculiar stretch factors
 * Fix some incorrect threading condition usage
 * Some code rearrangement
 * Fix build on Solaris

The library is binary compatible with version 1.3.


Changes in Rubber Band v1.3

 * Fix a bug that may cause incorrect output during the first process
   block of some audio files, when processing in offline mode
 * Fix a small number of build issues and more minor bugs

The library is binary compatible with version 1.2.


Changes in Rubber Band v1.2

 * Add an initial "formant preservation" option when pitch shifting
 * Real-time pitch shifting now uses a faster method by default, with
   less variation in CPU usage
 * The code is more amenable to compiler auto-vectorization (through
   e.g. gcc --ftree-vectorize).
<|MERGE_RESOLUTION|>--- conflicted
+++ resolved
@@ -1,9 +1,8 @@
 
-<<<<<<< HEAD
 Changes in Rubber Band v3.2
 
-This significant release contains a number of fixes, including some
-which affect the output quality in certain processing modes.
+This significant release contains a number of improvements, including
+some output quality enhancements for certain processing modes.
 
  * Fix inability of the R3 engine to produce mono-compatible output
    when processing stereo. In R2 the OptionChannelsTogether option has
@@ -13,23 +12,21 @@
    method that is both high quality and mono-compatible and is
    recommended for situations benefiting from this.
  * Correct the start delay calculation in "resample-before" modes of
-   the R3 stretcher. This affects latency in realtime mode when using
-   the non-recommended realtime pitch options (i.e. those other than
-   OptionPitchHighConsistency, which is the recommended option for
-   variable-rate use in realtime mode)
+   the R3 stretcher. This affects latency reporting in realtime mode
+   when using the non-recommended realtime pitch options (i.e. those
+   other than OptionPitchHighConsistency, which is the recommended
+   option for variable-rate use in realtime mode)
  * Relatedly, fix failure to use OptionPitchHighConsistency in R3
    LADSPA/LV2 plugins!
- * Fix failure to generate output when called with final=true and no
-   samples at input (a regression in v3.1, this worked correctly in
-   v3.0 and in the R2 engine)
  * Fix small difference in output from R3 engine depending on whether
    time and pitch ratios were provided on construction or immediately
    after it
- * Fix occasional truncation of final block when using Speex resampler
- * Fix hang in the command-line utility code at end of processing with
-   certain file formats
  * Expand automated tests
-=======
+
+The API is unchanged from 3.0 and the library is binary compatible
+back to version 1.7.
+
+
 Changes in Rubber Band v3.1.3
 
 This is a bug-fix release with no new features or changes to audio
@@ -41,7 +38,6 @@
  * Fix occasional truncation of final block when using Speex resampler
  * Fix hang in the command-line utility code at end of processing with
    certain file formats
->>>>>>> 179dbd31
 
 The API is unchanged from 3.0 and the library is binary compatible
 back to version 1.7.
