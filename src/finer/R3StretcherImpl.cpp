--- conflicted
+++ resolved
@@ -459,13 +459,9 @@
 
     // For the classification scale we need magnitudes for the full
     // range (polar only in a subset) and we operate in the readahead,
-<<<<<<< HEAD
     // pulling current values from the existing readahead (except
     // where the inhop has changed as above, in which case we need to
     // do both readahead and current)
-=======
-    // pulling current values from the existing readahead
->>>>>>> fa004562
 
     v_fftshift(readahead.timeDomain.data(), classify);
 
@@ -512,14 +508,9 @@
         }
     }
 
-<<<<<<< HEAD
     // For the others (and the classify if the inhop has changed) we
     // operate directly in the scale data and restrict the range for
     // cartesian-polar conversion
-=======
-    // For the others we operate directly in the scale data and
-    // restrict the range for cartesian-polar conversion
->>>>>>> fa004562
             
     for (auto &it: cd->scales) {
         int fftSize = it.first;
