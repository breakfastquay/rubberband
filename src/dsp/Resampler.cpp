--- conflicted
+++ resolved
@@ -609,13 +609,10 @@
 {
     SRC_DATA data;
 
-<<<<<<< HEAD
     static size_t n_in = 0, n_out = 0;
 
     std::cerr << "Resampler::process: at input sample " << n_in << ", output sample " << n_out << ", incount = " << incount << ", ratio = " << ratio << ", incount * ratio = " << incount * ratio << std::endl;
 
-=======
->>>>>>> d0580645
     int outcount = lrintf(ceilf(incount * ratio) + 10);
 
     if (m_channels == 1) {
